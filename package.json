{
  "name": "nextjs-app",
  "version": "0.1.0",
  "private": true,
  "scripts": {
    "dev": "next dev --turbopack",
    "build": "next build",
    "start": "next start",
    "lint": "next lint"
  },
  "dependencies": {
    "@supabase/supabase-js": "^2.49.4",
<<<<<<< HEAD
    "@tailwindcss/typography": "^0.5.16",
    "@tinymce/tinymce-react": "^6.1.0",
=======
    "@tinymce/tinymce-react": "^6.1.0",
    "@vercel/analytics": "^1.5.0",
>>>>>>> faa7e66e
    "docx": "^9.3.0",
    "file-saver": "^2.0.5",
    "jspdf": "^3.0.1",
    "next": "15.2.4",
    "react": "^19.0.0",
    "react-dom": "^19.0.0",
    "react-dropzone": "^14.3.8",
    "tinymce": "^7.7.2"
  },
  "devDependencies": {
    "@eslint/eslintrc": "^3",
    "@tailwindcss/postcss": "^4",
    "@types/deno": "^2.2.0",
    "@types/file-saver": "^2.0.7",
    "@types/node": "^20",
    "@types/react": "^19",
    "@types/react-dom": "^19",
    "eslint": "^9",
    "eslint-config-next": "15.2.4",
    "tailwindcss": "^4",
    "typescript": "^5"
  }
}<|MERGE_RESOLUTION|>--- conflicted
+++ resolved
@@ -3,40 +3,32 @@
   "version": "0.1.0",
   "private": true,
   "scripts": {
-    "dev": "next dev --turbopack",
+    "dev": "next dev",
     "build": "next build",
     "start": "next start",
     "lint": "next lint"
   },
   "dependencies": {
     "@supabase/supabase-js": "^2.49.4",
-<<<<<<< HEAD
     "@tailwindcss/typography": "^0.5.16",
     "@tinymce/tinymce-react": "^6.1.0",
-=======
-    "@tinymce/tinymce-react": "^6.1.0",
     "@vercel/analytics": "^1.5.0",
->>>>>>> faa7e66e
     "docx": "^9.3.0",
     "file-saver": "^2.0.5",
     "jspdf": "^3.0.1",
-    "next": "15.2.4",
-    "react": "^19.0.0",
-    "react-dom": "^19.0.0",
-    "react-dropzone": "^14.3.8",
-    "tinymce": "^7.7.2"
+    "next": "14.1.0",
+    "react": "^18",
+    "react-dom": "^18"
   },
   "devDependencies": {
-    "@eslint/eslintrc": "^3",
-    "@tailwindcss/postcss": "^4",
-    "@types/deno": "^2.2.0",
-    "@types/file-saver": "^2.0.7",
     "@types/node": "^20",
-    "@types/react": "^19",
-    "@types/react-dom": "^19",
-    "eslint": "^9",
-    "eslint-config-next": "15.2.4",
-    "tailwindcss": "^4",
+    "@types/react": "^18",
+    "@types/react-dom": "^18",
+    "autoprefixer": "^10.0.1",
+    "eslint": "^8",
+    "eslint-config-next": "14.1.0",
+    "postcss": "^8",
+    "tailwindcss": "4.0.17",
     "typescript": "^5"
   }
 }
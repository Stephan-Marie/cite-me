'use client';

import { useState, useEffect } from 'react';
import FileUploadZone from '../components/FileUploadZone';
import { supabase } from '../lib/supabase';
import EdgeFunctionTest from '../components/EdgeFunctionTest';
import { jsPDF } from 'jspdf';
import { Document, Packer, Paragraph, TextRun, HeadingLevel, BorderStyle, AlignmentType, Table, TableRow, TableCell, WidthType, Header, Footer } from 'docx';
import { saveAs } from 'file-saver';
import RichTextEditor from '../components/RichTextEditor';

// Add these interfaces at the top of the file after imports
interface EdgeFunctionResult {
  fileName: string;
  citation: string;
  analysis?: string;
  footnotes?: string | string[];
}

interface EdgeFunctionError {
  fileName: string;
  error: string;
}

// Add this interface at the top of the file alongside the other interfaces
interface EdgeFunctionRequest {
  pdfUrls: { url: string; fileName: string }[];
  citationStyle?: string;
  masterpiece?: { url: string; fileName: string } | { text: string; fileName: string };
}

// Helper function to process bibliography entries based on citation style
const processBibliographyText = (text: string, style: string): string => {
  if (!text) return '';
  
  // Clean up the text and ensure consistent line breaks
  let cleanedText = text.replace(/\r\n/g, '\n').replace(/\n{3,}/g, '\n\n');
  
  // Process based on citation style
  switch (style) {
    case 'APA':
      // Ensure double spacing between entries
      return cleanedText.split('\n\n')
        .filter(entry => entry.trim())
        .join('\n\n');
      
    case 'MLA':
    case 'Chicago':
      // Similar formatting to APA
      return cleanedText.split('\n\n')
        .filter(entry => entry.trim())
        .join('\n\n');
      
    case 'OSCOLA':
      // OSCOLA often uses footnotes with superscript numbers
      // Clean up any numbered items and ensure proper spacing
      return cleanedText.replace(/^\s*\d+\.\s+/gm, '').trim();
      
    case 'IEEE':
      // IEEE uses numbered references in square brackets
      // Preserve the numbers but ensure proper formatting
      return cleanedText.replace(/^\s*\[\d+\]\s*/gm, match => `${match.trim()} `)
        .split('\n\n')
        .filter(entry => entry.trim())
        .join('\n\n');
      
    default:
      return cleanedText;
  }
};

export default function Home() {
  const [selectedFiles, setSelectedFiles] = useState<File[]>([]);
  const [masterFile, setMasterFile] = useState<File[]>([]);
  const [masterText, setMasterText] = useState<string>('');
  const [inputMode, setInputMode] = useState<'file' | 'text'>('file');
  const [citations, setCitations] = useState<Record<string, string>>({});
  const [isLoading, setIsLoading] = useState(false);
  const [error, setError] = useState<string>('');
  const [citationStyle, setCitationStyle] = useState<string>('OSCOLA');
  const [results, setResults] = useState<EdgeFunctionResult[]>([]);
<<<<<<< HEAD
  const [editableCitations, setEditableCitations] = useState<Record<string, string>>({});
=======
  const [richTextContent, setRichTextContent] = useState<Record<string, string>>({});
>>>>>>> faa7e66e

  // Check Supabase connection on load
  useEffect(() => {
    checkSupabaseConnection();
  }, []);

  const checkSupabaseConnection = async () => {
    setError('');
    const results = {
      supabase: false,
      storage: false,
      functions: false
    };
    
    try {
      // Test basic Supabase connection
      const { error: supabaseError } = await supabase.from('dummy').select('*').limit(1).maybeSingle();
      // We expect an error about the table not existing, but not a connection error
      results.supabase = !supabaseError || supabaseError.code !== 'PGRST301';
      
      // Test storage
      try {
        const { data: storageData } = await supabase.storage.getBucket('pdfs');
        results.storage = !!storageData;
      } catch (error) {
        // Try listing buckets as fallback
        const { data: buckets } = await supabase.storage.listBuckets();
        results.storage = Array.isArray(buckets);
      }
      
      // Test functions
      try {
        // Try to ping a specific function instead of listing
        await supabase.functions.invoke('extract-pdf-metadata', {
          body: { test: true }
        });
        results.functions = true;
      } catch (funcError) {
        console.log('Function test error:', funcError);
        results.functions = false;
      }
    } catch (error) {
      console.error('Connection test error:', error);
    }
    
    if (!results.supabase) {
      setError('Unable to connect to Supabase. Check your API credentials.');
    } else if (!results.storage) {
      setError('Connected to Supabase, but storage access failed. Check bucket permissions.');
    } else if (!results.functions) {
      setError('Connected to Supabase, but edge functions access failed. Check function permissions.');
    }
  };

  // File selection handlers
  const handleFileSelect = (files: File[]) => {
    setSelectedFiles(prevFiles => [...prevFiles, ...files]);
    setCitations({});
    setError('');
  };

  const handleMasterFileSelect = (files: File[]) => {
    if (inputMode === 'text' && masterText.trim() !== '') {
      // Ask user to confirm switching from text to file mode
      if (!confirm('Switching to file mode will clear your pasted text. Continue?')) {
        return;
      }
    }
    
    setMasterText('');
    setInputMode('file');
    setMasterFile(files);
    setCitations({});
    setError('');
  };

  const handleMasterTextChange = (e: React.ChangeEvent<HTMLTextAreaElement>) => {
    const newText = e.target.value;
    
    if (inputMode === 'file' && masterFile.length > 0) {
      // Ask user to confirm switching from file to text mode
      if (!confirm('Switching to text mode will remove your uploaded masterpiece file. Continue?')) {
        return;
      }
    }
    
    setMasterFile([]);
    setInputMode('text');
    setMasterText(newText);
    setCitations({});
    setError('');
  };

  const toggleInputMode = () => {
    if (inputMode === 'file' && masterFile.length > 0) {
      if (!confirm('Switching to text mode will remove your uploaded masterpiece file. Continue?')) {
        return;
      }
      setMasterFile([]);
    } else if (inputMode === 'text' && masterText.trim() !== '') {
      if (!confirm('Switching to file mode will clear your pasted text. Continue?')) {
        return;
      }
      setMasterText('');
    }
    
    setInputMode(prevMode => prevMode === 'file' ? 'text' : 'file');
  };

  const handleFileRemove = (fileToRemove: File) => {
    setSelectedFiles(prevFiles => prevFiles.filter(file => file !== fileToRemove));
    setCitations(prevCitations => {
      const newCitations = { ...prevCitations };
      delete newCitations[fileToRemove.name];
      return newCitations;
    });
  };

  const handleMasterFileRemove = (fileToRemove: File) => {
    setMasterFile([]);
    setCitations(prevCitations => {
      const newCitations = { ...prevCitations };
      delete newCitations[fileToRemove.name];
      return newCitations;
    });
  };

  // Process a single file
  const processFile = async (file: File): Promise<{ url: string; fileName: string }> => {
    const fileExt = file.name.split('.').pop() || 'pdf';
    const uniqueId = Math.random().toString(36).substring(2);
    const fileName = `upload_${uniqueId}.${fileExt}`;
    
    try {
      // Upload to Supabase Storage
      const { error: uploadError } = await supabase.storage
        .from('pdfs')
        .upload(fileName, file, {
          cacheControl: '3600',
          upsert: false
        });

      if (uploadError) throw uploadError;

      // Get public URL
      const urlResult = supabase.storage.from('pdfs').getPublicUrl(fileName);
      const publicUrl = urlResult.data.publicUrl;

      return { url: publicUrl, fileName: file.name };

    } catch (error) {
      throw error;
    }
  };

  // Handle citation generation for all files
  const handleGenerateCitations = async () => {
    if (selectedFiles.length === 0) {
      setError('Please select at least one reference PDF file');
      return;
    }

    setIsLoading(true);
    setError('');
    const newCitations: Record<string, string> = {};
    const errors: string[] = [];
    const uploadedFiles: { url: string; fileName: string }[] = [];
    let masterPieceData = null;

    try {
      // First, handle masterpiece data based on input mode
      if (inputMode === 'file' && masterFile.length > 0) {
        try {
          const fileData = await processFile(masterFile[0]);
          masterPieceData = fileData;
          console.log('Masterpiece file processed:', masterPieceData);
        } catch (err) {
          console.error('Masterpiece file upload error:', err);
          errors.push(`Error uploading masterpiece ${masterFile[0].name}: ${err instanceof Error ? err.message : String(err)}`);
        }
      } else if (inputMode === 'text' && masterText.trim() !== '') {
        // Use text input as masterpiece
        masterPieceData = {
          text: masterText,
          fileName: 'Pasted Text'
        };
        console.log('Using pasted text as masterpiece');
      }
      
      // Then upload reference files
      for (const file of selectedFiles) {
        try {
          const fileData = await processFile(file);
          uploadedFiles.push(fileData);
        } catch (err) {
          console.error('File upload error:', err);
          errors.push(`Error uploading ${file.name}: ${err instanceof Error ? err.message : String(err)}`);
        }
      }

      if (uploadedFiles.length > 0) {
        // Debug log the payload being sent
        const payload: EdgeFunctionRequest = {
          pdfUrls: uploadedFiles,
          citationStyle: citationStyle
        };
        
        // Add masterpiece if present
        if (masterPieceData) {
          payload.masterpiece = masterPieceData;
        }
        
        console.log('Sending to Edge Function:', JSON.stringify(payload));
        
        try {
          console.log('Starting Edge Function call...');
          
          // Call Edge Function with all file URLs
          const response = await supabase.functions.invoke('extract-pdf-metadata', {
            method: 'POST',
            body: JSON.stringify(payload),
            headers: {
              'Content-Type': 'application/json'
            }
          });

          console.log('Edge Function response:', response);

          if (response.error) {
            console.error('Edge Function error:', response.error);
            throw new Error(`Edge Function error: ${response.error.message || 'Unknown error'}`);
          }
          
          // Process results with HTML formatting
          if (response.data && response.data.results && Array.isArray(response.data.results)) {
            setResults(response.data.results);
            
            response.data.results.forEach((result: EdgeFunctionResult) => {
              if (result && result.fileName && result.citation) {
                // Format citation with HTML for rich text
                const richTextCitation = prepareRichTextCitation(result.citation);
                newCitations[result.fileName] = richTextCitation;
              } else {
                console.warn('Invalid result format:', result);
              }
            });
          } else {
            console.warn('No results in response:', response.data);
          }

          // Add any errors from the edge function
          if (response.data && response.data.errors && Array.isArray(response.data.errors)) {
            response.data.errors.forEach((error: EdgeFunctionError) => {
              if (error && error.fileName && error.error) {
                errors.push(`Error processing ${error.fileName}: ${error.error}`);
              } else {
                console.warn('Invalid error format:', error);
              }
            });
          }
        } catch (funcError: any) {
          console.error('Edge Function invocation error details:', {
            message: funcError.message,
            stack: funcError.stack,
            name: funcError.name,
            cause: funcError.cause,
          });
          
          // Try alternative approach using direct fetch to the Edge Function
          try {
            console.log('Attempting direct fetch to Edge Function...');
            
            if (!process.env.NEXT_PUBLIC_SUPABASE_URL) {
              throw new Error('Supabase URL not configured');
            }
            
            const functionUrl = `${process.env.NEXT_PUBLIC_SUPABASE_URL}/functions/v1/extract-pdf-metadata`;
            
            const fetchResponse = await fetch(functionUrl, {
              method: 'POST',
              headers: {
                'Content-Type': 'application/json',
                'Authorization': `Bearer ${process.env.NEXT_PUBLIC_SUPABASE_ANON_KEY}`
              },
              body: JSON.stringify(payload)
            });
            
            if (!fetchResponse.ok) {
              const errorText = await fetchResponse.text();
              throw new Error(`HTTP error ${fetchResponse.status}: ${errorText}`);
            }
            
            const data = await fetchResponse.json();
            console.log('Direct fetch response:', data);
            
            // Process results using same logic as above
            if (data && data.results && Array.isArray(data.results)) {
              setResults(data.results);
              
              data.results.forEach((result: EdgeFunctionResult) => {
                if (result && result.fileName && result.citation) {
                  // Format citation with HTML for rich text
                  const richTextCitation = prepareRichTextCitation(result.citation);
                  newCitations[result.fileName] = richTextCitation;
                }
              });
            }
            
            if (data && data.errors && Array.isArray(data.errors)) {
              data.errors.forEach((error: EdgeFunctionError) => {
                if (error && error.fileName && error.error) {
                  errors.push(`Error processing ${error.fileName}: ${error.error}`);
                }
              });
            }
          } catch (directFetchError) {
            console.error('Direct fetch error:', directFetchError);
            // Re-throw the original error
            throw funcError;
          }
        }
      }

      // Clean up uploaded files
      try {
        await Promise.all(
          uploadedFiles.map(({ url }) => {
            // Extract the filename from the Supabase URL
            const urlParts = url.split('/');
            const fileName = urlParts[urlParts.length - 1];
            
            if (!fileName) {
              console.warn('Could not extract filename from URL:', url);
              return Promise.resolve();
            }
            
            return supabase.storage.from('pdfs').remove([fileName]);
          })
        );
      } catch (cleanupError) {
        console.error('Error cleaning up files:', cleanupError);
        // Don't fail the whole operation if cleanup fails
      }

      if (errors.length > 0) {
        setError(errors.join('\n'));
      }

      setCitations(newCitations);
      setEditableCitations(newCitations);
    } catch (err) {
      console.error('Citation generation error:', err);
      setError('Failed to process files: ' + (err instanceof Error ? err.message : String(err)));
    } finally {
      setIsLoading(false);
    }
  };

<<<<<<< HEAD
  // New function to handle saving edited citations
  const handleSaveCitation = (fileName: string, newContent: string) => {
    setEditableCitations(prev => ({
      ...prev,
      [fileName]: newContent
    }));
  };

  // Function to prepare citation text with HTML for rich text display
  const prepareRichTextCitation = (citation: string) => {
    // Add HTML formatting to citations if they're plain text
    if (!citation.includes('<') || !citation.includes('>')) {
      // Basic formatting for different citation styles
      let formattedCitation = citation;
      
      // Format headers and add proper spacing
      formattedCitation = formattedCitation.replace(
        /^(.*?)(?:\n|$)/gm, 
        (match, p1) => {
          // Check if this is likely a header
          if (p1.length < 80 && !p1.includes('.') && p1.trim()) {
            return `<h3 style="font-weight: bold; margin-top: 1em; margin-bottom: 0.5em;">${p1}</h3>`;
          }
          return `<p style="margin-bottom: 1em;">${p1}</p>`;
        }
      );
      
      // Extract potential bibliography references
      const bibliographyEntries: Record<string, string> = {};
      
      // Extract entries based on citation style
      if (citationStyle === 'OSCOLA') {
        // Extract footnote references like [1], [2], etc.
        const footnoteRegex = /(?:^\d+\.\s*|\[\d+\]\s*)([^]*?)(?=^\d+\.|$)/gm;
        let match;
        
        while ((match = footnoteRegex.exec(citation)) !== null) {
          const refNumber = match[0].trim().replace(/[\[\]\.\s]/g, '');
          const refContent = match[1].trim();
          if (refNumber && refContent) {
            bibliographyEntries[refNumber] = refContent;
          }
        }
      } else if (citationStyle === 'APA' || citationStyle === 'MLA') {
        // Extract author-year entries
        const bibRegex = /^([A-Za-z-]+(?:,\s+[A-Za-z]\.|(?:\s+&\s+[A-Za-z-]+))?)[^(]*\((\d{4})\)/gm;
        let match;
        
        while ((match = bibRegex.exec(citation)) !== null) {
          const author = match[1].trim();
          const year = match[2];
          if (author && year) {
            const key = `${author.split(',')[0]}-${year}`;
            bibliographyEntries[key] = match[0];
          }
        }
      } else if (citationStyle === 'IEEE') {
        // Extract numbered references [1], [2], etc.
        const ieeeBibRegex = /^\[(\d+)\]\s+([^]*?)(?=\[\d+\]|$)/gm;
        let match;
        
        while ((match = ieeeBibRegex.exec(citation)) !== null) {
          const refNumber = match[1];
          const refContent = match[2].trim();
          if (refNumber && refContent) {
            bibliographyEntries[refNumber] = refContent;
          }
        }
      }
      
      // Format in-text citations based on citation style
      if (citationStyle === 'OSCOLA') {
        // Style footnote references in text
        formattedCitation = formattedCitation.replace(
          /\[(\d+)\]/g, 
          (match, refNumber) => {
            if (bibliographyEntries[refNumber]) {
              return `<span class="citation-ref" title="${bibliographyEntries[refNumber]}"><strong style="color: #1e3a8a;">[${refNumber}]</strong></span>`;
            }
            return `<strong style="color: #1e3a8a;">[${refNumber}]</strong>`;
          }
        );
        
        // Identify and italicize case names (typically the first part of a citation)
        formattedCitation = formattedCitation.replace(
          /^([^,;]+)(,|;|\sv|$)/gm, 
          '<em style="color: #4361ee;">$1</em>$2'
        );
        
        // Highlight statute names in italics (Acts, etc.)
        formattedCitation = formattedCitation.replace(
          /(Act\s+\d{4}|Constitution|Treaty|Directive|Regulation)/g,
          '<em style="color: #4361ee;">$1</em>'
        );
      } else if (citationStyle === 'APA') {
        // Style in-text citations
        formattedCitation = formattedCitation.replace(
          /\(([A-Za-z-]+(?:(?:\s+&\s+|,\s+)[A-Za-z-]+)?)(?:,\s+|\s+)(\d{4})\)/g,
          (match, author, year) => {
            const key = `${author.split(',')[0]}-${year}`;
            if (bibliographyEntries[key]) {
              return `<span class="citation-ref" title="${bibliographyEntries[key]}">(<strong style="color: #1e3a8a;">${author}, ${year}</strong>)</span>`;
            }
            return `(<strong style="color: #1e3a8a;">${author}, ${year}</strong>)`;
          }
        );
        
        // Highlight author surnames in bibliography
        formattedCitation = formattedCitation.replace(
          /^([A-Za-z-]+,\s+[A-Z]\.\s*(?:&\s+[A-Za-z-]+,\s+[A-Z]\.\s*)*)(\(\d{4}\))/g,
          '<strong style="color: #1e3a8a;">$1</strong>$2'
        );
        
        // Highlight titles in italics
        formattedCitation = formattedCitation.replace(
          /(?:\.\s+|\:\s+)([^\.]+)(?=\.|$)/g,
          '. <em style="color: #4361ee;">$1</em>'
        );
      } else if (citationStyle === 'MLA') {
        // Style in-text citations
        formattedCitation = formattedCitation.replace(
          /\(([A-Za-z-]+)\s+(\d+(?:-\d+)?)\)/g,
          (match, author, page) => {
            // Try to find matching entry
            const possibleKeys = Object.keys(bibliographyEntries).filter(k => k.startsWith(`${author}-`));
            if (possibleKeys.length > 0) {
              return `<span class="citation-ref" title="${bibliographyEntries[possibleKeys[0]]}">(<strong style="color: #1e3a8a;">${author} ${page}</strong>)</span>`;
            }
            return `(<strong style="color: #1e3a8a;">${author} ${page}</strong>)`;
          }
        );
        
        // Highlight author names in bibliography
        formattedCitation = formattedCitation.replace(
          /^([A-Za-z-]+,\s+[A-Za-z\s\.]+)(?=\.)/g,
          '<strong style="color: #1e3a8a;">$1</strong>'
        );
        
        // Highlight titles in italics
        formattedCitation = formattedCitation.replace(
          /"([^"]+)"/g,
          '"<em style="color: #4361ee;">$1</em>"'
        );
        
        // Highlight page numbers
        formattedCitation = formattedCitation.replace(
          /(\s+\d+-\d+|\s+\d+)\.$/gm,
          '<strong style="color: #1e3a8a;">$1</strong>.'
        );
      } else if (citationStyle === 'IEEE') {
        // Style in-text citation references
        formattedCitation = formattedCitation.replace(
          /\[(\d+)\]/g,
          (match, refNumber) => {
            if (bibliographyEntries[refNumber]) {
              return `<span class="citation-ref" title="${bibliographyEntries[refNumber]}">[<strong style="color: #1e3a8a;">${refNumber}</strong>]</span>`;
            }
            return `[<strong style="color: #1e3a8a;">${refNumber}</strong>]`;
          }
        );
        
        // Highlight titles in quotes
        formattedCitation = formattedCitation.replace(
          /"([^"]+)"/g,
          '"<em style="color: #4361ee;">$1</em>"'
        );
      }
      
      // Add highlight for newly added citations
      if (citation.includes("as shown by") || citation.includes("suggests that") || citation.includes("according to")) {
        // Use separate regex to find newly cited content
        const citationPatterns = [
          // Common citation phrases that indicate new citations
          /([^.!?]*(?:as shown by|according to|suggests that|indicates that|argues that|notes that|demonstrates|reveals|contends)[^.!?]*[.!?])/gi,
          // Sentences with multiple citations (likely new)
          /([^.!?]*(?:[\(\[][A-Za-z0-9]+[,\s]*\d{4}[\)\]].*[\(\[][A-Za-z0-9]+[,\s]*\d{4}[\)\]])[^.!?]*[.!?])/g,
          // Recently added citations typically have distinct patterns
          /([^.!?]*(?:see also|cf\.|compare|but see)[^.!?]*[.!?])/gi
        ];
        
        // For each pattern, highlight sentences containing new citations
        // but preserve the original text formatting
        citationPatterns.forEach(pattern => {
          formattedCitation = formattedCitation.replace(pattern, (match) => {
            // Avoid double-wrapping already highlighted content
            if (!match.includes('mce-annotation')) {
              return `<span class="mce-annotation" data-mce-annotation-uid="citation-highlight" data-mce-annotation="citation" style="background-color: #fff8c5;">${match}</span>`;
            }
            return match;
          });
        });
      }
      
      // Add bibliography/footnotes section if there are entries and it's not already included
      if (Object.keys(bibliographyEntries).length > 0 && !citation.includes("<h4>References</h4>") && !citation.includes("<h4>Bibliography</h4>") && !citation.includes("<h4>Footnotes</h4>")) {
        let bibTitle = "References";
        if (citationStyle === 'OSCOLA') bibTitle = "Footnotes";
        else if (citationStyle === 'MLA') bibTitle = "Works Cited";
        
        formattedCitation += `<h4 style="font-weight: bold; margin-top: 2em; margin-bottom: 0.5em;">${bibTitle}</h4>`;
        
        // Add format-specific bibliography
        if (citationStyle === 'OSCOLA') {
          // Numbered footnotes
          Object.keys(bibliographyEntries).sort((a, b) => parseInt(a) - parseInt(b)).forEach(num => {
            formattedCitation += `<p style="margin-bottom: 0.5em;"><strong style="color: #1e3a8a;">${num}.</strong> ${bibliographyEntries[num]}</p>`;
          });
        } else if (citationStyle === 'APA' || citationStyle === 'MLA') {
          // Alphabetical entries with hanging indent
          formattedCitation += `<div style="margin-top: 1em;">`;
          Object.values(bibliographyEntries).forEach(entry => {
            formattedCitation += `<p style="margin-bottom: 0.5em; padding-left: 2em; text-indent: -2em;">${entry}</p>`;
          });
          formattedCitation += `</div>`;
        } else if (citationStyle === 'IEEE') {
          // Numbered references
          Object.keys(bibliographyEntries).sort((a, b) => parseInt(a) - parseInt(b)).forEach(num => {
            formattedCitation += `<p style="margin-bottom: 0.5em;"><strong style="color: #1e3a8a;">[${num}]</strong> ${bibliographyEntries[num]}</p>`;
          });
        }
      }
      
      return formattedCitation;
    }
    
    // If content already has HTML formatting, apply just the highlighting for new citations
    if (!citation.includes('mce-annotation')) {
      // Highlight newly added citations without replacing existing HTML
      const citationPatterns = [
        /([^.!?]*(?:as shown by|according to|suggests that|indicates that|argues that|notes that|demonstrates|reveals|contends)[^.!?]*[.!?])/gi,
        /([^.!?]*(?:see also|cf\.|compare|but see)[^.!?]*[.!?])/gi
      ];
      
      let highlightedCitation = citation;
      
      // Apply highlighting to newly cited content
      citationPatterns.forEach(pattern => {
        highlightedCitation = highlightedCitation.replace(pattern, (match) => {
          // Only wrap the match if it's not already wrapped with annotation tags
          if (!match.includes('mce-annotation')) {
            return `<span class="mce-annotation" data-mce-annotation-uid="citation-highlight" data-mce-annotation="citation" style="background-color: #fff8c5;">${match}</span>`;
          }
          return match;
        });
      });
      
      return highlightedCitation;
    }
    
    return citation; // Already contains HTML with potential highlights
  };

  // New function to generate PDF from edited rich content
  const handleDownloadPDF = (filename: string, citation: string, footnotes?: string | string[]) => {
    // Use the potentially edited citation from editableCitations if available
    const citationContent = editableCitations[filename] || citation;

=======
  // New function to generate and download PDF
  const handleDownloadPDF = (fileName: string, citation: string, footnotes?: string | string[]) => {
>>>>>>> faa7e66e
    try {
      const doc = new jsPDF();
      const title = `Citation (${citationStyle}) - ${new Date().toLocaleDateString()}`;
      
      doc.setFontSize(16);
      doc.text(title, 20, 20);
      
      doc.setFontSize(12);
      
      // Use rich text content if available, otherwise use plain citation
      const contentToUse = richTextContent[fileName] || citation;
      
      // Handle text wrapping for citation
      const maxWidth = 170;
      const citationLines = [];
      let text = contentToUse;
      
      while (text.length > 0) {
        // Find the position to split the text based on max width
        let splitPoint = text.length;
        for (let i = 0; i < text.length; i++) {
          const textWidth = doc.getStringUnitWidth(text.substring(0, i + 1)) * 12 * 0.352778;
          if (textWidth > maxWidth) {
            splitPoint = Math.max(text.lastIndexOf(' ', i), 0);
            if (splitPoint === 0) splitPoint = i;
            break;
          }
        }
        
        // Add the line and remove it from the text
        citationLines.push(text.substring(0, splitPoint));
        text = text.substring(splitPoint).trim();
      }
      
<<<<<<< HEAD
      // For rich text content, we need to strip HTML tags for PDF
      const stripHtml = (html: string) => {
        const tmp = document.createElement('DIV');
        tmp.innerHTML = html;
        return tmp.textContent || tmp.innerText || '';
      };
      
      // Get plain text for PDF
      const plainTextCitation = stripHtml(citationContent);
      
      // Split text into lines that fit on the page (max width ~170)
      const splitCitation = doc.splitTextToSize(plainTextCitation, 170);
=======
      // Start the citation text at y-position 40
      let yPos = 40;
>>>>>>> faa7e66e
      
      // Add a new page if the citation is too long
      if (citationLines.length > 15) {
        doc.addPage();
        yPos = 20;
      }
      
      citationLines.forEach((line) => {
        doc.text(line, 20, yPos);
        yPos += 7;
      });
      
      // Add footnotes if they exist
      if (footnotes) {
        // Check if we need a new page
        if (yPos > 250) {
          doc.addPage();
          yPos = 20;
        }
        
        yPos += 10;
        doc.setFontSize(14);
        doc.text('References:', 20, yPos);
        doc.setFontSize(10);
        
        yPos += 7;
        
        const footnotesText = Array.isArray(footnotes) ? footnotes.join('\n\n') : footnotes;
        
        // Handle text wrapping for footnotes
        const footnoteLines = [];
        let footText = footnotesText;
        
        while (footText.length > 0) {
          let splitPoint = footText.length;
          for (let i = 0; i < footText.length; i++) {
            const textWidth = doc.getStringUnitWidth(footText.substring(0, i + 1)) * 10 * 0.352778;
            if (textWidth > maxWidth) {
              splitPoint = Math.max(footText.lastIndexOf(' ', i), 0);
              if (splitPoint === 0) splitPoint = i;
              break;
            }
          }
          
          footnoteLines.push(footText.substring(0, splitPoint));
          footText = footText.substring(splitPoint).trim();
        }
        
        footnoteLines.forEach((line) => {
          // Add a new page if we're near the bottom
          if (yPos > 280) {
            doc.addPage();
            yPos = 20;
          }
          
          doc.text(line, 20, yPos);
          yPos += 5;
        });
      }
      
      // Add page numbers
      const totalPages = doc.getNumberOfPages();
      for (let i = 1; i <= totalPages; i++) {
        doc.setPage(i);
        doc.setFontSize(10);
        doc.text(`Page ${i} of ${totalPages}`, 20, 290);
      }
      
      // Save with a formatted filename
      const sanitizedFileName = fileName.replace(/[^\w\s.-]/g, '_');
      doc.save(`citation_${sanitizedFileName}.pdf`);
    } catch (error) {
      console.error('Error generating PDF:', error);
      setError('Failed to generate PDF: ' + (error instanceof Error ? error.message : String(error)));
    }
  };

  // New function to generate DOCX from edited rich content
  const handleDownloadDOCX = async (filename: string, citation: string, footnotes?: string | string[]) => {
    // Use the potentially edited citation from editableCitations if available
    const citationContent = editableCitations[filename] || citation;
    
    try {
      // Use rich text content if available, otherwise use plain citation
      const contentToUse = richTextContent[filename] || citation;
      const footnotesToUse = footnotes ? (richTextContent[`${filename}_footnotes`] || 
        (typeof footnotes === 'string' ? footnotes : footnotes.join('\n\n'))) : '';

      // Process footnotes based on citation style
<<<<<<< HEAD
      const footnotesText = processBibliographyText(rawFootnotesText, citationStyle);
      
      // For rich text content, we need to strip HTML tags for DOCX
      const stripHtml = (html: string) => {
        const tmp = document.createElement('DIV');
        tmp.innerHTML = html;
        return tmp.textContent || tmp.innerText || '';
      };
      
      // Get plain text for DOCX
      const plainTextCitation = stripHtml(citationContent);
=======
      const footnotesText = processBibliographyText(footnotesToUse, citationStyle);
>>>>>>> faa7e66e

      // Create a new docx document with professional styling
      const doc = new Document({
        title: `Citation for ${filename}`,
        description: `Citation in ${citationStyle} format`,
        styles: {
          paragraphStyles: [
            {
              id: "Heading1",
              name: "Heading 1",
              basedOn: "Normal",
              next: "Normal",
              quickFormat: true,
              run: {
                size: 28,
                bold: true,
                color: "2B5797"
              },
              paragraph: {
                spacing: {
                  after: 120
                }
              }
            },
            {
              id: "Heading2",
              name: "Heading 2",
              basedOn: "Normal",
              next: "Normal",
              quickFormat: true,
              run: {
                size: 24,
                bold: true,
                color: "2B5797"
              },
              paragraph: {
                spacing: {
                  before: 240,
                  after: 120
                }
              }
            },
            {
              id: "footnotesStyle",
              name: "Footnotes Style",
              basedOn: "Normal",
              next: "Normal",
              run: {
                size: 20
              },
              paragraph: {
                spacing: {
                  line: 276,
                  before: 20
                }
              }
            },
            {
              id: "bibliographyStyle",
              name: "Bibliography Style",
              basedOn: "Normal",
              next: "Normal",
              run: {
                size: 20
              },
              paragraph: {
                spacing: {
                  line: 276,
                  before: 20,
                  after: 120
                },
                indent: {
                  left: 0,
                  hanging: 240
                }
              }
            }
          ]
        },
        sections: [{
          properties: {
            page: {
              margin: {
                top: 1000,
                right: 1000,
                bottom: 1000,
                left: 1000
              }
            }
          },
          headers: {
            default: new Header({
              children: [
                new Paragraph({
                  alignment: AlignmentType.RIGHT,
                  children: [
                    new TextRun({
                      text: `Citation Style: ${citationStyle}`,
                      size: 20,
                      color: "666666"
                    })
                  ]
                })
              ]
            })
          },
          footers: {
            default: new Footer({
              children: [
                new Paragraph({
                  alignment: AlignmentType.CENTER,
                  children: [
                    new TextRun({
                      text: `Generated on ${new Date().toLocaleDateString()}`,
                      size: 20,
                      color: "666666"
                    })
                  ]
                })
              ]
            })
          },
          children: [
            new Paragraph({
              heading: HeadingLevel.HEADING_1,
              children: [
                new TextRun({
                  text: `Citation for: ${filename}`,
                  bold: true
                })
              ]
            }),
            
            // Add some space
            new Paragraph({}),
            
            // Citation content
            new Paragraph({
              children: [
                new TextRun({
<<<<<<< HEAD
                  text: plainTextCitation,
=======
                  text: contentToUse,
>>>>>>> faa7e66e
                  size: 24
                })
              ]
            }),
            
            // Add footnotes/references if they exist
            ...(footnotesText ? [
              new Paragraph({
                heading: HeadingLevel.HEADING_2,
                children: [
                  new TextRun({
                    text: "References/Footnotes:",
                    bold: true
                  })
                ],
                spacing: {
                  before: 400
                }
              }),
              
              // Add a divider
              new Paragraph({
                border: {
                  top: {
                    color: "999999",
                    space: 1,
                    style: BorderStyle.SINGLE,
                    size: 6
                  }
                }
              }),
              
              // Process footnotes based on citation style
              ...(citationStyle === 'OSCOLA' || citationStyle === 'IEEE' ? [
                // For numbered citation styles, keep as a single paragraph
                new Paragraph({
                  style: "footnotesStyle",
                  children: [
                    new TextRun({
                      text: footnotesText,
                      size: 20
                    })
                  ]
                })
              ] : 
                // For APA, MLA, Chicago - split entries into separate paragraphs with hanging indents
                footnotesText.split('\n\n').filter(entry => entry.trim().length > 0).map(entry => 
                  new Paragraph({
                    style: "bibliographyStyle",
                    children: [
                      new TextRun({
                        text: entry.trim(),
                        size: 20
                      })
                    ],
                    spacing: {
                      after: 120
                    }
                  })
                )
              )
            ] : [])
          ]
        }]
      });

      // Generate and save the DOCX file
      const docxBlob = await Packer.toBlob(doc);
      saveAs(docxBlob, `citation_${filename.replace(/\s+/g, '_')}.docx`);
      
      console.log(`DOCX file generated for ${filename}`);
    } catch (error) {
      console.error('Error generating DOCX:', error);
      setError('Failed to generate DOCX: ' + (error instanceof Error ? error.message : String(error)));
    }
  };

  // Add this function to handle rich text changes
  const handleRichTextChange = (filename: string, content: string) => {
    setRichTextContent(prev => ({
      ...prev,
      [filename]: content
    }));
  };

  return (
    <div className="min-h-screen p-8 bg-[#f7f7f7] text-[#1e1e1e]">
      <div className="flex justify-center mb-10">
        <img 
          src="/citeme-logo.png" 
          alt="Cite Me Logo" 
          className="h-24 object-contain drop-shadow-sm" 
        />
      </div>
      
      {/* Connection status - Commented out as requested
      <div className="mb-6 max-w-7xl mx-auto">
        <div className="p-4 bg-gray-50 rounded-lg mb-4 flex gap-6 items-center justify-center">
          <div className="flex items-center gap-2">
            <span className={`w-3 h-3 rounded-full ${diagnostics.supabase ? 'bg-green-500' : 'bg-red-500'}`}></span>
            <span>Supabase</span>
          </div>
          <div className="flex items-center gap-2">
            <span className={`w-3 h-3 rounded-full ${diagnostics.storage ? 'bg-green-500' : 'bg-red-500'}`}></span>
            <span>Storage</span>
          </div>
          <div className="flex items-center gap-2">
            <span className={`w-3 h-3 rounded-full ${diagnostics.functions ? 'bg-green-500' : 'bg-red-500'}`}></span>
            <span>Functions</span>
          </div>
          <button 
            onClick={checkSupabaseConnection}
            className="px-4 py-1 text-sm bg-gray-200 rounded hover:bg-gray-300"
          >
            Re-test Connection
          </button>
        </div>
      </div>
      */}
      
      <div className="flex gap-4 items-start max-w-7xl mx-auto">
        <div className="w-1/3">
          {/* Input Mode Toggle */}
          <div className="mb-4">
            <div className="flex items-center justify-between">
              <h2 className="text-lg font-semibold">Your Content</h2>
              <button
                onClick={toggleInputMode}
                className="text-sm text-blue-600 hover:text-blue-800 transition-colors px-3 py-2 bg-white rounded shadow-sm"
              >
                Switch to {inputMode === 'file' ? 'Text' : 'File'} Mode
              </button>
            </div>
            <p className="text-sm text-gray-500 mb-2">
              {inputMode === 'file' 
                ? 'Upload a PDF to check for proper citations' 
                : 'Paste your text to check for proper citations'}
            </p>
          </div>
        
          {/* Master Content Input (File or Text) */}
          {inputMode === 'file' ? (
            <div className="mb-6">
              <FileUploadZone 
                onFileSelect={handleMasterFileSelect}
                selectedFiles={masterFile}
                onFileRemove={handleMasterFileRemove}
                maxFiles={1}
                description="Upload Your Masterpiece"
                showDetails={false}
              />
            </div>
          ) : (
            <div className="mb-6">
              <div className="border border-dashed border-gray-300 rounded-lg p-4 h-[200px] hover:border-gray-400 transition-colors bg-white shadow-sm">
                <textarea
                  value={masterText}
                  onChange={handleMasterTextChange}
                  placeholder="Paste your text here..."
                  className="w-full h-full p-2 resize-none focus:outline-none text-[#1e1e1e] bg-white"
                ></textarea>
              </div>
            </div>
          )}

          {/* Regular File Upload Zone */}
          <FileUploadZone 
            onFileSelect={handleFileSelect}
            selectedFiles={selectedFiles}
            onFileRemove={handleFileRemove}
            maxFiles={10}
            description="Upload Your Reference PDFs"
            showDetails={true}
          />
          
          {selectedFiles.length > 0 && (
            <div className="mt-4 flex justify-center">
              <button
                onClick={handleGenerateCitations}
                disabled={isLoading}
                className={`
                  px-6 py-2 rounded-lg font-medium text-white
                  ${isLoading 
                    ? 'bg-blue-400 cursor-not-allowed' 
                    : 'bg-blue-600 hover:bg-blue-700'}
                  transition-colors shadow-sm
                `}
              >
                {isLoading 
                  ? `Processing...` 
                  : inputMode === 'file' && masterFile.length > 0
                    ? `Cite ${selectedFiles.length + 1} Files!`
                    : inputMode === 'text' && masterText.trim() !== ''
                      ? `Cite Text & ${selectedFiles.length} Reference${selectedFiles.length > 1 ? 's' : ''}!`
                      : `Cite ${selectedFiles.length} Reference${selectedFiles.length > 1 ? 's' : ''}!`}
              </button>
            </div>
          )}
        </div>
        <div className="w-2/3">
          <div className="mb-4">
            <p className="text-sm font-medium mb-2">Citation Style:</p>
            <div className="flex flex-wrap gap-4">
              {['APA', 'MLA', 'Chicago', 'OSCOLA', 'IEEE', 'AMA'].map((style) => (
                <label key={style} className="flex items-center">
                  <input
                    type="radio"
                    name="citationStyle"
                    value={style}
                    checked={citationStyle === style}
                    onChange={() => setCitationStyle(style)}
                    className="mr-1.5"
                  />
                  <span className="text-sm">{style}</span>
                </label>
              ))}
            </div>
          </div>
          
          <div className="rounded-lg p-4 h-[600px] bg-white shadow-sm">
            <h2 className="text-lg font-semibold mb-2">Citations</h2>
            <div className="h-[calc(100%-2.5rem)] overflow-y-auto bg-[#f9f9f9] p-4 rounded">
              {error ? (
                <p className="text-red-500 text-sm whitespace-pre-wrap">{error}</p>
              ) : Object.entries(citations).length > 0 ? (
                Object.entries(citations).map(([filename, citation]) => {
                  // Get the full result object if available (for masterpiece with footnotes)
                  const resultObj = results?.find(res => res.fileName === filename);
                  const hasFootnotes = resultObj && resultObj.footnotes;
                  const isImprovedText = masterFile.length > 0 && masterFile[0].name === filename;
                  
                  return (
                    <div key={filename} className="mb-6 last:mb-0">
                      <div className="flex justify-between items-center mb-1">
                        <p className="font-medium text-gray-700">
                          {isImprovedText ? '📄 Your Masterpiece:' : `🔖 ${filename}:`}
                        </p>
                        
                        <div className="flex space-x-2">
                          <button
                            onClick={() => handleDownloadPDF(
                              filename,
                              citation,
                              resultObj?.footnotes
                            )}
                            className="px-3 py-1 text-xs text-white bg-blue-600 hover:bg-blue-700 rounded transition-colors flex items-center shadow-sm"
                          >
                            <svg className="w-3 h-3 mr-1" fill="none" stroke="currentColor" viewBox="0 0 24 24" xmlns="http://www.w3.org/2000/svg">
                              <path strokeLinecap="round" strokeLinejoin="round" strokeWidth={2} d="M7 21h10a2 2 0 002-2V9.414a1 1 0 00-.293-.707l-5.414-5.414A1 1 0 0012.586 3H7a2 2 0 00-2 2v14a2 2 0 002 2z" />
                            </svg>
                            PDF
                          </button>
                          
                          <button
                            onClick={() => handleDownloadDOCX(
                              filename,
                              citation,
                              resultObj?.footnotes
                            )}
                            className="px-3 py-1 text-xs text-white bg-green-600 hover:bg-green-700 rounded transition-colors flex items-center shadow-sm"
                          >
                            <svg className="w-3 h-3 mr-1" fill="none" stroke="currentColor" viewBox="0 0 24 24" xmlns="http://www.w3.org/2000/svg">
                              <path strokeLinecap="round" strokeLinejoin="round" strokeWidth={2} d="M8 7v8a2 2 0 002 2h6M8 7V5a2 2 0 012-2h4.586a1 1 0 01.707.293l4.414 4.414a1 1 0 01.293.707V15a2 2 0 01-2 2h-2" />
                            </svg>
                            Word
                          </button>
                        </div>
                      </div>
                      
                      {isImprovedText ? (
                        <div className="mb-4">
<<<<<<< HEAD
                          <div className="mb-2">
                            <RichTextEditor 
                              initialValue={editableCitations[filename] || citation} 
                              onSave={(content) => handleSaveCitation(filename, content)}
                              readOnly={false}
                              height={200}
                              className="citation-editor citation-editor-masterpiece"
                              placeholder="Edit citation content..."
=======
                          <div className="text-sm text-gray-800 bg-white p-3 border border-blue-200 rounded mb-2 shadow-sm">
                            <RichTextEditor
                              initialValue={citation}
                              onChange={(content) => handleRichTextChange(filename, content)}
                              height={200}
>>>>>>> faa7e66e
                            />
                          </div>
                          {citation.includes("No text improvements needed") ? (
                            <p className="text-sm text-green-600 italic">✓ No citation issues found</p>
                          ) : (
                            <p className="text-sm text-amber-600 italic">⚠️ Text has been improved with proper citations</p>
                          )}
                          
                          {/* Display footnotes if available */}
                          {hasFootnotes && (
                            <div className="mt-4 pt-4 border-t border-gray-200">
                              <p className="font-medium text-sm text-gray-700 mb-2">References/Footnotes:</p>
                              <div className="text-sm text-gray-700 pl-2 border-l-2 border-blue-300 bg-[#f0f7ff] p-3 rounded shadow-sm">
                                <RichTextEditor
                                  initialValue={typeof resultObj.footnotes === 'string' 
                                    ? resultObj.footnotes 
                                    : Array.isArray(resultObj.footnotes) 
                                      ? resultObj.footnotes.join('\n\n')
                                      : ''}
                                  onChange={(content) => handleRichTextChange(`${filename}_footnotes`, content)}
                                  height={150}
                                />
                              </div>
                            </div>
                          )}
                        </div>
                      ) : (
<<<<<<< HEAD
                        <RichTextEditor 
                          initialValue={editableCitations[filename] || citation} 
                          onSave={(content) => handleSaveCitation(filename, content)}
                          readOnly={false}
                          height={150}
                          className="citation-editor"
                          placeholder="Edit citation content..."
                        />
=======
                        <div className="text-sm text-gray-600 pl-2 border-l-2 border-gray-300 bg-white p-3 rounded shadow-sm">
                          <RichTextEditor
                            initialValue={citation}
                            onChange={(content) => handleRichTextChange(filename, content)}
                            height={150}
                          />
                        </div>
>>>>>>> faa7e66e
                      )}
                    </div>
                  );
                })
              ) : (
                <p className="text-sm text-gray-500">Upload PDFs to generate citations.</p>
              )}
            </div>
          </div>
        </div>
      </div>

      {/* Add the test component at the bottom - Commented out as requested
      <div className="max-w-7xl mx-auto mt-10">
        <EdgeFunctionTest />
      </div>
      */}
    </div>
  );
}<|MERGE_RESOLUTION|>--- conflicted
+++ resolved
@@ -79,11 +79,7 @@
   const [error, setError] = useState<string>('');
   const [citationStyle, setCitationStyle] = useState<string>('OSCOLA');
   const [results, setResults] = useState<EdgeFunctionResult[]>([]);
-<<<<<<< HEAD
   const [editableCitations, setEditableCitations] = useState<Record<string, string>>({});
-=======
-  const [richTextContent, setRichTextContent] = useState<Record<string, string>>({});
->>>>>>> faa7e66e
 
   // Check Supabase connection on load
   useEffect(() => {
@@ -442,12 +438,11 @@
     }
   };
 
-<<<<<<< HEAD
   // New function to handle saving edited citations
-  const handleSaveCitation = (fileName: string, newContent: string) => {
+  const handleSaveCitation = (filename: string, newContent: string) => {
     setEditableCitations(prev => ({
       ...prev,
-      [fileName]: newContent
+      [filename]: newContent
     }));
   };
 
@@ -695,15 +690,11 @@
     return citation; // Already contains HTML with potential highlights
   };
 
-  // New function to generate PDF from edited rich content
+  // Function to generate PDF from edited rich content
   const handleDownloadPDF = (filename: string, citation: string, footnotes?: string | string[]) => {
     // Use the potentially edited citation from editableCitations if available
     const citationContent = editableCitations[filename] || citation;
 
-=======
-  // New function to generate and download PDF
-  const handleDownloadPDF = (fileName: string, citation: string, footnotes?: string | string[]) => {
->>>>>>> faa7e66e
     try {
       const doc = new jsPDF();
       const title = `Citation (${citationStyle}) - ${new Date().toLocaleDateString()}`;
@@ -713,8 +704,8 @@
       
       doc.setFontSize(12);
       
-      // Use rich text content if available, otherwise use plain citation
-      const contentToUse = richTextContent[fileName] || citation;
+      // Use edited content if available, otherwise use plain citation
+      const contentToUse = editableCitations[filename] || citation;
       
       // Handle text wrapping for citation
       const maxWidth = 170;
@@ -738,23 +729,8 @@
         text = text.substring(splitPoint).trim();
       }
       
-<<<<<<< HEAD
-      // For rich text content, we need to strip HTML tags for PDF
-      const stripHtml = (html: string) => {
-        const tmp = document.createElement('DIV');
-        tmp.innerHTML = html;
-        return tmp.textContent || tmp.innerText || '';
-      };
-      
-      // Get plain text for PDF
-      const plainTextCitation = stripHtml(citationContent);
-      
-      // Split text into lines that fit on the page (max width ~170)
-      const splitCitation = doc.splitTextToSize(plainTextCitation, 170);
-=======
       // Start the citation text at y-position 40
       let yPos = 40;
->>>>>>> faa7e66e
       
       // Add a new page if the citation is too long
       if (citationLines.length > 15) {
@@ -824,7 +800,7 @@
       }
       
       // Save with a formatted filename
-      const sanitizedFileName = fileName.replace(/[^\w\s.-]/g, '_');
+      const sanitizedFileName = filename.replace(/[^\w\s.-]/g, '_');
       doc.save(`citation_${sanitizedFileName}.pdf`);
     } catch (error) {
       console.error('Error generating PDF:', error);
@@ -832,33 +808,19 @@
     }
   };
 
-  // New function to generate DOCX from edited rich content
+  // Function to generate DOCX from edited rich content
   const handleDownloadDOCX = async (filename: string, citation: string, footnotes?: string | string[]) => {
     // Use the potentially edited citation from editableCitations if available
     const citationContent = editableCitations[filename] || citation;
     
     try {
-      // Use rich text content if available, otherwise use plain citation
-      const contentToUse = richTextContent[filename] || citation;
-      const footnotesToUse = footnotes ? (richTextContent[`${filename}_footnotes`] || 
+      // Use edited content if available, otherwise use plain citation
+      const contentToUse = editableCitations[filename] || citation;
+      const footnotesToUse = footnotes ? (editableCitations[`${filename}_footnotes`] || 
         (typeof footnotes === 'string' ? footnotes : footnotes.join('\n\n'))) : '';
 
       // Process footnotes based on citation style
-<<<<<<< HEAD
-      const footnotesText = processBibliographyText(rawFootnotesText, citationStyle);
-      
-      // For rich text content, we need to strip HTML tags for DOCX
-      const stripHtml = (html: string) => {
-        const tmp = document.createElement('DIV');
-        tmp.innerHTML = html;
-        return tmp.textContent || tmp.innerText || '';
-      };
-      
-      // Get plain text for DOCX
-      const plainTextCitation = stripHtml(citationContent);
-=======
       const footnotesText = processBibliographyText(footnotesToUse, citationStyle);
->>>>>>> faa7e66e
 
       // Create a new docx document with professional styling
       const doc = new Document({
@@ -999,11 +961,7 @@
             new Paragraph({
               children: [
                 new TextRun({
-<<<<<<< HEAD
-                  text: plainTextCitation,
-=======
                   text: contentToUse,
->>>>>>> faa7e66e
                   size: 24
                 })
               ]
@@ -1082,8 +1040,8 @@
   };
 
   // Add this function to handle rich text changes
-  const handleRichTextChange = (filename: string, content: string) => {
-    setRichTextContent(prev => ({
+  const handleCitationChange = (filename: string) => (content: string) => {
+    setEditableCitations(prev => ({
       ...prev,
       [filename]: content
     }));
@@ -1275,22 +1233,14 @@
                       
                       {isImprovedText ? (
                         <div className="mb-4">
-<<<<<<< HEAD
                           <div className="mb-2">
                             <RichTextEditor 
                               initialValue={editableCitations[filename] || citation} 
-                              onSave={(content) => handleSaveCitation(filename, content)}
+                              onSave={handleCitationChange(filename)}
                               readOnly={false}
                               height={200}
                               className="citation-editor citation-editor-masterpiece"
                               placeholder="Edit citation content..."
-=======
-                          <div className="text-sm text-gray-800 bg-white p-3 border border-blue-200 rounded mb-2 shadow-sm">
-                            <RichTextEditor
-                              initialValue={citation}
-                              onChange={(content) => handleRichTextChange(filename, content)}
-                              height={200}
->>>>>>> faa7e66e
                             />
                           </div>
                           {citation.includes("No text improvements needed") ? (
@@ -1310,7 +1260,7 @@
                                     : Array.isArray(resultObj.footnotes) 
                                       ? resultObj.footnotes.join('\n\n')
                                       : ''}
-                                  onChange={(content) => handleRichTextChange(`${filename}_footnotes`, content)}
+                                  onSave={handleCitationChange(`${filename}_footnotes`)}
                                   height={150}
                                 />
                               </div>
@@ -1318,24 +1268,13 @@
                           )}
                         </div>
                       ) : (
-<<<<<<< HEAD
                         <RichTextEditor 
-                          initialValue={editableCitations[filename] || citation} 
-                          onSave={(content) => handleSaveCitation(filename, content)}
-                          readOnly={false}
+                          initialValue={editableCitations[filename] || citation}
+                          onSave={handleCitationChange(filename)}
                           height={150}
                           className="citation-editor"
                           placeholder="Edit citation content..."
                         />
-=======
-                        <div className="text-sm text-gray-600 pl-2 border-l-2 border-gray-300 bg-white p-3 rounded shadow-sm">
-                          <RichTextEditor
-                            initialValue={citation}
-                            onChange={(content) => handleRichTextChange(filename, content)}
-                            height={150}
-                          />
-                        </div>
->>>>>>> faa7e66e
                       )}
                     </div>
                   );
